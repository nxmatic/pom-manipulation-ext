--- conflicted
+++ resolved
@@ -1,13 +1,10 @@
-def pomFile = new File( basedir, 'child1/pom.xml' )
+def pomFile = new File( basedir, 'pom.xml' )
 System.out.println( "Slurping POM: ${pomFile.getAbsolutePath()}" )
 
 def pom = new XmlSlurper().parse( pomFile )
 
 def dependency = pom.dependencyManagement.dependencies.dependency.find { it.artifactId.text() == "junit" }
 assert dependency != null
-<<<<<<< HEAD
-assert dependency.version.text() == "4.1"
-=======
 assert dependency.version.text() != "4.11"
 
 pomFile = new File( basedir, 'child1/pom.xml' )
@@ -17,5 +14,4 @@
 
 dependency = pom.dependencyManagement.dependencies.dependency.find { it.artifactId.text() == "junit" }
 assert dependency != null
-assert dependency.version.text() != "4.11"
->>>>>>> cfc37437
+assert dependency.version.text() != "4.11"