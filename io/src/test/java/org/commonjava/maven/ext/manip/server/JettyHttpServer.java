--- conflicted
+++ resolved
@@ -39,16 +39,12 @@
 
     public JettyHttpServer( Handler handler )
     {
-<<<<<<< HEAD
-        this.port = PortFinder.findOpenPort( 16 );
-=======
         this( handler, PortFinder.findOpenPort(5) );
     }
 
     public JettyHttpServer( Handler handler, Integer port )
     {
         this.port = port;
->>>>>>> eeacbb25
         this.handler = handler;
         this.jettyServer = createAndStartJetty( port );
     }
